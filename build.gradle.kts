fun properties(key: String) = project.findProperty(key).toString()

plugins {
    // Java support
    id("java")
    // IntelliJ IDEA support
    id("idea")
    // Kotlin support
    id("org.jetbrains.kotlin.jvm") version "1.7.21"
    // Gradle IntelliJ Plugin
    id("org.jetbrains.intellij") version "1.11.0"
    // Gradle GrammarKit Plugin
    id("org.jetbrains.grammarkit") version "2021.2.2"
<<<<<<< HEAD
=======
    // Gradle Changelog Plugin
    id("org.jetbrains.changelog") version "2.0.0"
    // Gradle Qodana Plugin
    id("org.jetbrains.qodana") version "0.1.13"
    // Gradle Kover Plugin
    // id("org.jetbrains.kotlinx.kover") version "0.6.1"
>>>>>>> 229e4508
}

sourceSets["main"].java.srcDirs("src/main/gen")
sourceSets["main"].java.srcDirs("src/main/grammar")

group = properties("pluginGroup")
version = properties("pluginGroup")

// Configure project's dependencies
repositories {
    mavenCentral()
}

// Configure Gradle IntelliJ Plugin - read more: https://plugins.jetbrains.com/docs/intellij/tools-gradle-intellij-plugin.html
intellij {
    pluginName.set(properties("pluginName"))
    version.set(properties("platformVersion"))
    type.set(properties("platformType"))

    // Plugin Dependencies. Uses `platformPlugins` property from the gradle.properties file.
    plugins.set(properties("platformPlugins").split(',').map(String::trim).filter(String::isNotEmpty))
}

<<<<<<< HEAD
=======
// Configure Gradle Changelog Plugin - read more: https://github.com/JetBrains/gradle-changelog-plugin
changelog {
    groups.set(emptyList())
    repositoryUrl.set(properties("pluginRepositoryUrl"))
}

// Configure Gradle Qodana Plugin - read more: https://github.com/JetBrains/gradle-qodana-plugin
qodana {
    cachePath.set(file(".qodana").canonicalPath)
    reportPath.set(file("build/reports/inspections").canonicalPath)
    saveReport.set(true)
    showReport.set(System.getenv("QODANA_SHOW_REPORT")?.toBoolean() ?: false)
}

// Configure Gradle Kover Plugin - read more: https://github.com/Kotlin/kotlinx-kover#configuration
// kover.xmlReport {
//     onCheck.set(true)
// }

>>>>>>> 229e4508
configurations {
    all {
        resolutionStrategy.sortArtifacts(ResolutionStrategy.SortOrder.DEPENDENCY_FIRST)
    }
}

<<<<<<< HEAD
=======
dependencies {
    testImplementation(platform("org.junit:junit-bom:5.9.0"))
    testImplementation("org.junit.jupiter:junit-jupiter:5.9.0")
    testImplementation("junit:junit:4.13.2")
    testRuntimeOnly("org.junit.vintage:junit-vintage-engine:5.9.0")
    testImplementation("org.junit.platform:junit-platform-launcher:1.9.0")
}

// Configure Gradle Changelog Plugin
// Read more: https://github.com/JetBrains/gradle-changelog-plugin
changelog {
    version.set(properties("pluginVersion"))
    groups.set(emptyList())
}

>>>>>>> 229e4508
// Configure Gradle Qodana Plugin
// Read more: https://github.com/JetBrains/gradle-qodana-plugin

tasks {
    wrapper {
        gradleVersion = properties("gradleVersion")
    }

    test {
        useJUnitPlatform()
    }

    patchPluginXml {
        version.set(properties("pluginVersion"))
        sinceBuild.set(properties("pluginSinceBuild"))
        untilBuild.set(properties("pluginUntilBuild"))
    }

    // Configure UI tests plugin
    // Read more: https://github.com/JetBrains/intellij-ui-test-robot
    runIdeForUiTests {
        systemProperty("robot-server.port", "8082")
        systemProperty("ide.mac.message.dialogs.as.sheets", "false")
        systemProperty("jb.privacy.policy.text", "<!--999.999-->")
        systemProperty("jb.consents.confirmation.enabled", "false")
    }

    signPlugin {
        certificateChain.set(System.getenv("CERTIFICATE_CHAIN"))
        privateKey.set(System.getenv("PRIVATE_KEY"))
        password.set(System.getenv("PRIVATE_KEY_PASSWORD"))
    }

    publishPlugin {
        dependsOn("patchChangelog")
        token.set(System.getenv("PUBLISH_TOKEN"))
        // pluginVersion is based on the SemVer (https://semver.org) and supports pre-release labels, like 2.1.7-alpha.3
        // Specify pre-release label to publish the plugin in a custom Release Channel automatically. Read more:
        // https://plugins.jetbrains.com/docs/intellij/deployment.html#specifying-a-release-channel
        channels.set(listOf(properties("pluginVersion").split('-').getOrElse(1) { "default" }.split('.').first()))
    }

    // Configure GrammarKit plugin
    // Read more: https://plugins.jetbrains.com/docs/intellij/tools-gradle-grammar-kit-plugin.html
    generateLexer {
        source.set("src/main/grammar/Rapid.flex")
        targetDir.set("src/main/gen/com/bossymr/rapid/language/lexer")
        targetClass.set("_RapidLexer")
        purgeOldFiles.set(true)
    }

    // Configure GrammarKit plugin
    // Read more: https://plugins.jetbrains.com/docs/intellij/tools-gradle-grammar-kit-plugin.html
    generateParser {
        source.set("src/main/grammar/Rapid.bnf")
        targetRoot.set("src/main/gen")
        pathToParser.set("/com/bossymr/rapid/language/parser/RapidParser.java")
        pathToPsiRoot.set("/com/bossymr/rapid/language/psi")
        purgeOldFiles.set(true)
    }
}<|MERGE_RESOLUTION|>--- conflicted
+++ resolved
@@ -11,15 +11,6 @@
     id("org.jetbrains.intellij") version "1.11.0"
     // Gradle GrammarKit Plugin
     id("org.jetbrains.grammarkit") version "2021.2.2"
-<<<<<<< HEAD
-=======
-    // Gradle Changelog Plugin
-    id("org.jetbrains.changelog") version "2.0.0"
-    // Gradle Qodana Plugin
-    id("org.jetbrains.qodana") version "0.1.13"
-    // Gradle Kover Plugin
-    // id("org.jetbrains.kotlinx.kover") version "0.6.1"
->>>>>>> 229e4508
 }
 
 sourceSets["main"].java.srcDirs("src/main/gen")
@@ -43,36 +34,12 @@
     plugins.set(properties("platformPlugins").split(',').map(String::trim).filter(String::isNotEmpty))
 }
 
-<<<<<<< HEAD
-=======
-// Configure Gradle Changelog Plugin - read more: https://github.com/JetBrains/gradle-changelog-plugin
-changelog {
-    groups.set(emptyList())
-    repositoryUrl.set(properties("pluginRepositoryUrl"))
-}
-
-// Configure Gradle Qodana Plugin - read more: https://github.com/JetBrains/gradle-qodana-plugin
-qodana {
-    cachePath.set(file(".qodana").canonicalPath)
-    reportPath.set(file("build/reports/inspections").canonicalPath)
-    saveReport.set(true)
-    showReport.set(System.getenv("QODANA_SHOW_REPORT")?.toBoolean() ?: false)
-}
-
-// Configure Gradle Kover Plugin - read more: https://github.com/Kotlin/kotlinx-kover#configuration
-// kover.xmlReport {
-//     onCheck.set(true)
-// }
-
->>>>>>> 229e4508
 configurations {
     all {
         resolutionStrategy.sortArtifacts(ResolutionStrategy.SortOrder.DEPENDENCY_FIRST)
     }
 }
 
-<<<<<<< HEAD
-=======
 dependencies {
     testImplementation(platform("org.junit:junit-bom:5.9.0"))
     testImplementation("org.junit.jupiter:junit-jupiter:5.9.0")
@@ -80,17 +47,6 @@
     testRuntimeOnly("org.junit.vintage:junit-vintage-engine:5.9.0")
     testImplementation("org.junit.platform:junit-platform-launcher:1.9.0")
 }
-
-// Configure Gradle Changelog Plugin
-// Read more: https://github.com/JetBrains/gradle-changelog-plugin
-changelog {
-    version.set(properties("pluginVersion"))
-    groups.set(emptyList())
-}
-
->>>>>>> 229e4508
-// Configure Gradle Qodana Plugin
-// Read more: https://github.com/JetBrains/gradle-qodana-plugin
 
 tasks {
     wrapper {
