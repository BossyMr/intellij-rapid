--- conflicted
+++ resolved
@@ -69,14 +69,6 @@
     implementation("org.jsoup:jsoup:1.17.2")
     // OkHttp is used to communicate with a remote robot
     api("com.squareup.okhttp3:okhttp:5.0.0-alpha.12")
-<<<<<<< HEAD
-    implementation("com.squareup.okhttp3:logging-interceptor:5.0.0-alpha.11")
-    testImplementation("org.wiremock:wiremock:3.3.1")
-    testImplementation("org.junit.jupiter:junit-jupiter-api:5.10.2")
-    testRuntimeOnly("org.junit.jupiter:junit-jupiter-engine:5.10.2")
-    implementation("org.apache.tika:tika-core:2.9.1")
-    implementation("org.jmdns:jmdns:3.5.9")
-=======
     implementation("com.squareup.okhttp3:logging-interceptor:5.0.0-alpha.12")
     // Junit is used for testing
     testImplementation(platform("org.junit:junit-bom:5.10.2"))
@@ -85,7 +77,8 @@
     testRuntimeOnly("org.junit.vintage:junit-vintage-engine")
     //  Wiremock is used to test network API
     testImplementation("org.wiremock:wiremock:3.4.2")
->>>>>>> 21924cd6
+    // JmDNS is used to discover robots on the local network
+    implementation("org.jmdns:jmdns:3.5.9")
 }
 
 sentry {
