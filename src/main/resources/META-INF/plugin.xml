--- conflicted
+++ resolved
@@ -99,12 +99,9 @@
         <lang.quoteHandler language="RAPID" implementationClass="com.bossymr.rapid.RapidQuoteHandler"/>
 
         <!-- Execution -->
-        
+
         <configurationType implementation="com.bossymr.rapid.ide.execution.configurations.RapidConfigurationType"/>
 
-<<<<<<< HEAD
-        <errorHandler implementation="com.bossymr.rapid.ide.RapidErrorReportSubmitter"/>
-=======
         <!-- Debugging -->
 
         <programRunner implementation="com.bossymr.rapid.ide.debugger.RapidDebugRunner"/>
@@ -113,7 +110,9 @@
 
         <xdebugger.breakpointType implementation="com.bossymr.rapid.ide.debugger.breakpoints.RapidLineBreakpointType"/>
 
->>>>>>> e6e979f7
+        <!-- Error Handling -->
+
+        <errorHandler implementation="com.bossymr.rapid.ide.RapidErrorReportSubmitter"/>
     </extensions>
 
     <actions>
